<<<<<<< HEAD
from app.http.middleware.MiddlewareTest import MiddlewareTest
from masonite.middleware import JsonResponseMiddleware
from app.http.middleware.AddAttributeMiddleware import AddAttributeMiddleware


ROUTE_MIDDLEWARE = {
    'test': MiddlewareTest,
    'middleware.test': [
        MiddlewareTest,
        AddAttributeMiddleware,
    ]
}

HTTP_MIDDLEWARE = [
    JsonResponseMiddleware
]
=======
from app.http.middleware.AuthenticationMiddleware import AuthenticationMiddleware
ROUTE_MIDDLEWARE = {
    'auth': AuthenticationMiddleware
}
HTTP_MIDDLEWARE = {}
>>>>>>> 7a94eff9
<|MERGE_RESOLUTION|>--- conflicted
+++ resolved
@@ -1,11 +1,12 @@
-<<<<<<< HEAD
 from app.http.middleware.MiddlewareTest import MiddlewareTest
+from app.http.middleware.AuthenticationMiddleware import AuthenticationMiddleware
 from masonite.middleware import JsonResponseMiddleware
 from app.http.middleware.AddAttributeMiddleware import AddAttributeMiddleware
 
 
 ROUTE_MIDDLEWARE = {
     'test': MiddlewareTest,
+    'auth': AuthenticationMiddleware,
     'middleware.test': [
         MiddlewareTest,
         AddAttributeMiddleware,
@@ -14,11 +15,4 @@
 
 HTTP_MIDDLEWARE = [
     JsonResponseMiddleware
-]
-=======
-from app.http.middleware.AuthenticationMiddleware import AuthenticationMiddleware
-ROUTE_MIDDLEWARE = {
-    'auth': AuthenticationMiddleware
-}
-HTTP_MIDDLEWARE = {}
->>>>>>> 7a94eff9
+]