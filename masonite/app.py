"""Core of the IOC Container.
"""

import inspect

from masonite.exceptions import (ContainerError,
                                 MissingContainerBindingNotFound,
                                 StrictContainerException)


class App:
    """Core of the Service Container. Performs bindings and resolving
    of objects to and from the container.
    """

    def __init__(self, strict=False, override=True, resolve_parameters=False):
        """App class constructor
        """

        self.providers = {}
        self.strict = strict
        self.override = override
        self.resolve_parameters = resolve_parameters
        self._hooks = {
            'make': {},
            'bind': {},
            'resolve': {},
        }

    def bind(self, name, class_obj):
        """Bind classes into the container with a key value pair

        Arguments:
            name {string} -- Name of the key you want to bind the object to
            class_obj {object} -- The object you want to bind

        Returns:
            self
        """

        if self.strict and name in self.providers:
            raise StrictContainerException(
                'You cannot override a key inside a strict container')

        if self.override or name not in self.providers:
            self.fire_hook('bind', name, class_obj)
            self.providers.update({name: class_obj})

        return self

    def simple(self, obj):
        """Easy way to bind classes into the container by using passing the object only.
        Automatically generates the key for the binding process.

        Arguments:
            class_obj {object} -- The object you want to bind

        Returns:
            self
        """

        self.bind(obj if inspect.isclass(obj) else obj.__class__, obj)
        return self

    def make(self, name):
        """Retrieves a class from the container by key.

        Arguments:
            name {string} -- Key in the container that you want to get.

        Raises:
            MissingContainerBindingNotFound -- Raised if the key is not in the container.

        Returns:
            object -- Returns the object that is fetched.
        """

        if name in self.providers:
<<<<<<< HEAD
            # print('inside app')
=======
>>>>>>> 4e92c1bd
            obj = self.providers[name]
            self.fire_hook('make', name, obj)
            return obj
        elif inspect.isclass(name):
            obj = self._find_obj(name)
            self.fire_hook('make', name, obj)
            return obj

        raise MissingContainerBindingNotFound(
            "{0} key was not found in the container".format(name))

    def has(self, name):
        """Check if a key exists in the container

        Arguments:
            name {string} -- Key you want to check for in the container

        Returns:
            bool
        """

        if isinstance(name, str):
            return name in self.providers
        else:
            try:
                self._find_obj(name)
                return True
            except MissingContainerBindingNotFound:
                return False

        return False

    def helper(self):
        """Adds a helper to create builtin functions. Used to more simply return
        instances of this class when building helpers.

        Returns:
            self
        """

        return self

    def resolve(self, obj):
        """Takes an object such as a function or class method and resolves it's
        parameters from objects in the container.

        Arguments:
            obj {object} -- The object you want to resolve objects from via this container.

        Returns:
            object -- The object you tried resolving but with the correct dependencies injected.
        """

        provider_list = []

        for dummy, value in inspect.signature(obj).parameters.items():
            if ':' in str(value):
                provider_list.append(self._find_annotated_parameter(value))
            elif self.resolve_parameters:
                provider_list.append(self._find_parameter(value))
            else:
                raise ContainerError(
                    "This container is not set to resolve parameters. You can set this in the container"
                    " constructor using the 'resolve_parameters=True' keyword argument.")

        return obj(*provider_list)

    def collect(self, search):
        """Fetch a dictionary of objects using a search query.

        Arguments:
            search {string|object} -- The string or object you want to search for.

        Raises:
            AttributeError -- Thrown if there is no wildcard in the search string

        Returns:
            dict -- Returns a dictionary of collected objects and their key bindings.
        """

        provider_list = {}
        if isinstance(search, str):
            # Search Can Be:
            #    '*ExceptionHook'
            #    'Sentry*'
            #    'Sentry*Hook'
            for key, value in self.providers.items():
                if search.startswith('*'):
                    if key.endswith(search.split('*')[1]):
                        provider_list.update({key: value})
                elif search.endswith('*'):
                    if key.startswith(search.split('*')[0]):
                        provider_list.update({key: value})
                elif '*' in search:
                    split_search = search.split('*')
                    if key.startswith(split_search[0]) and key.endswith(split_search[1]):
                        provider_list.update({key: value})
                else:
                    raise AttributeError(
                        "There is no '*' in your collection search")
        else:
            for provider_key, provider_class in self.providers.items():
                if inspect.isclass(provider_class) and issubclass(provider_class, search):
                    provider_list.update({provider_key: provider_class})

        return provider_list

    def _find_annotated_parameter(self, parameter):
        """Find a given annotation in the container.

        Arguments:
            parameter {object} -- The object to find in the container.

        Raises:
            ContainerError -- Thrown when the dependency is not found in the container.

        Returns:
            object -- Returns the object found in the container.
        """

        for dummy, provider_class in self.providers.items():

            if parameter.annotation == provider_class or parameter.annotation == provider_class.__class__:
                obj = provider_class
                self.fire_hook('resolve', parameter, obj)
                return obj
            elif inspect.isclass(provider_class) and issubclass(provider_class, parameter.annotation) or issubclass(provider_class.__class__, parameter.annotation):
                obj = provider_class
                self.fire_hook('resolve', parameter, obj)
                return obj

        raise ContainerError(
            'The dependency with the {0} annotation could not be resolved by the container'.format(parameter))

    def _find_parameter(self, parameter):
        """Find a parameter in the container

        Arguments:
            parameter {string} -- Parameter to search for.

        Raises:
            ContainerError -- Thrown when the dependency is not found in the container.

        Returns:
            object -- Returns the object found in the container
        """

        parameter = str(parameter)
        if parameter is not 'self' and parameter in self.providers:
            obj = self.providers[parameter]
            self.fire_hook('resolve', parameter, obj)
            return obj
        raise ContainerError(
            'The dependency with the key of {0} could not be found in the container'.format(
                parameter)
        )

    def on_bind(self, key, obj):
        """Set some listeners for when a specific key or class in binded to the container

        Arguments:
            key {string|object} -- The key can be a string or an object to listen for
            obj {object} -- Should be a function or class method

        Returns:
            self
        """

        return self._bind_hook('bind', key, obj)

    def on_make(self, key, obj):
        """Set some listeners for when a specific key or class is made from the container

        Arguments:
            key {string|object} -- The key can be a string or an object to listen for
            obj {object} -- Should be a function or class method

        Returns:
            self
        """

        return self._bind_hook('make', key, obj)

    def on_resolve(self, key, obj):
        """Set some listeners for when a specific key or class is resolved from the container.

        Arguments:
            key {string|object} -- The key can be a string or an object to listen for
            obj {object} -- Should be a function or class method

        Returns:
            self
        """

        return self._bind_hook('resolve', key, obj)

    def fire_hook(self, action, key, obj):
        """Fires a specific hook based on a key or object

        Arguments:
            action {string} -- Should be the action to fire (bind|make|resolve)
            key {string|object} -- The key can be a string or an object to listen for
            obj {object} -- Should be a function or class method

        Returns:
            None
        """

        if str(key) in self._hooks[action] or \
                inspect.isclass(obj) and \
                obj in self._hooks[action] or obj.__class__ in self._hooks[action]:

            for hook, hook_list in self._hooks[action].items():
                for hook_obj in hook_list:
                    hook_obj(obj, self)

    def _bind_hook(self, hook, key, obj):
        """Internal method used to abstract away the logic for binding an listener to the container hooks.

        Arguments:
            hook {string} -- The hook you want to listen for (bind|make|resolve)
            key {string|object} -- The key to save for the listener
            obj {object} -- Should be a function or class method

        Returns:
            self
        """

        if key in self._hooks[hook]:
            self._hooks[hook][key].append(obj)
        else:
            self._hooks[hook].update({key: [obj]})
        return self

    def _find_obj(self, obj):
        """Find an object in the container

        Arguments:
            obj {object} -- Any object in the container

        Raises:
            MissingContainerBindingNotFound -- Raised when the object cannot be found.

        Returns:
            object -- Returns the object in the container
        """

        for dummy, provider_class in self.providers.items():
            if obj == provider_class or obj == provider_class.__class__:
                return_obj = provider_class
                self.fire_hook('resolve', obj, return_obj)
                return return_obj
            elif inspect.isclass(provider_class) and issubclass(provider_class, obj) or issubclass(provider_class.__class__, obj):
                return_obj = provider_class
                self.fire_hook('resolve', obj, return_obj)
                return return_obj

        raise MissingContainerBindingNotFound(
            'The dependency with the {0} annotation could not be resolved by the container'.format(obj))<|MERGE_RESOLUTION|>--- conflicted
+++ resolved
@@ -76,10 +76,6 @@
         """
 
         if name in self.providers:
-<<<<<<< HEAD
-            # print('inside app')
-=======
->>>>>>> 4e92c1bd
             obj = self.providers[name]
             self.fire_hook('make', name, obj)
             return obj
