--- conflicted
+++ resolved
@@ -168,15 +168,10 @@
         """
         parameter = str(parameter)
         if parameter is not 'self' and parameter in self.providers:
-<<<<<<< HEAD
             obj = self.providers[parameter]
             self.fire_hook('resolve', parameter, obj)
             return obj
-        
-=======
-            return self.providers[parameter]
-
->>>>>>> 2faae994
+
         raise ContainerError(
             'The dependency with the key of {0} could not be found in the container'.format(
                 parameter)
@@ -202,40 +197,86 @@
                 self.fire_hook('resolve', parameter, obj)
                 return obj
             elif inspect.isclass(provider_class) and issubclass(provider_class, parameter.annotation):
-<<<<<<< HEAD
                 obj = provider_class
                 self.fire_hook('resolve', parameter, obj)
                 return obj
-        
-        raise ContainerError('The dependency with the {0} annotation could not be resolved by the container'.format(parameter))
+
+        raise ContainerError(
+            'The dependency with the {0} annotation could not be resolved by the container'.format(parameter))
 
     def on_bind(self, key, obj):
+        """Set some listeners for when a specific key or class in binded to the container
+
+        Arguments:
+            key {string|object} -- The key can be a string or an object to listen for
+            obj {object} -- Should be a function or class method
+
+        Returns:
+            self
+        """
+
         return self._bind_hook('bind', key, obj)
 
     def on_make(self, key, obj):
+        """Set some listeners for when a specific key or class is made from the container
+
+        Arguments:
+            key {string|object} -- The key can be a string or an object to listen for
+            obj {object} -- Should be a function or class method
+
+        Returns:
+            self
+        """
+
         return self._bind_hook('make', key, obj)
-    
+
     def on_resolve(self, key, obj):
+        """Set some listeners for when a specific key or class is resolved from the container.
+
+        Arguments:
+            key {string|object} -- The key can be a string or an object to listen for
+            obj {object} -- Should be a function or class method
+
+        Returns:
+            self
+        """
+
         return self._bind_hook('resolve', key, obj)
-    
+
     def fire_hook(self, action, key, obj):
+        """Fires a specific hook based on a key or object
+
+        Arguments:
+            action {string} -- Should be the action to fire (bind|make|resolve)
+            key {string|object} -- The key can be a string or an object to listen for
+            obj {object} -- Should be a function or class method
+
+        Returns:
+            None
+        """
+
         if str(key) in self._hooks[action] or \
-            inspect.isclass(obj) and \
-            obj in self._hooks[action] or obj.__class__ in self._hooks[action]:
-            
+                inspect.isclass(obj) and \
+                obj in self._hooks[action] or obj.__class__ in self._hooks[action]:
+
             for hook, hook_list in self._hooks[action].items():
                 for hook_obj in hook_list:
                     hook_obj(obj, self)
 
     def _bind_hook(self, hook, key, obj):
+        """Internal method used to abstract away the logic for binding an listener to the container hooks.
+        
+        Arguments:
+            hook {string} -- The hook you want to listen for (bind|make|resolve)
+            key {string|object} -- The key to save for the listener
+            obj {object} -- Should be a function or class method
+        
+        Returns:
+            self
+        """
+
         if key in self._hooks[hook]:
             self._hooks[hook][key].append(obj)
         else:
             self._hooks[hook].update({key: [obj]})
-        return self
-=======
-                return provider_class
-
-        raise ContainerError(
-            'The dependency with the {0} annotation could not be resolved by the container'.format(parameter))
->>>>>>> 2faae994
+        return self