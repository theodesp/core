"""Core of the IOC Container.
"""

import inspect

from masonite.exceptions import (ContainerError,
                                 MissingContainerBindingNotFound,
                                 StrictContainerException)


class App:
    """Core of the Service Container. Performs bindings and resolving
    of objects to and from the container.
    """

    def __init__(self, strict=False, override=True, resolve_parameters=False):
        """App class constructor
        """

        self.providers = {}
        self.strict = strict
        self.override = override
        self.resolve_parameters = resolve_parameters
        self._hooks = {
            'make': {},
            'bind': {},
            'resolve': {},
        }

        self.substitutions = {}

    def bind(self, name, class_obj):
        """Bind classes into the container with a key value pair

        Arguments:
            name {string} -- Name of the key you want to bind the object to
            class_obj {object} -- The object you want to bind

        Returns:
            self
        """

        if self.strict and name in self.providers:
            raise StrictContainerException(
                'You cannot override a key inside a strict container')

        if self.override or name not in self.providers:
            self.fire_hook('bind', name, class_obj)
            self.providers.update({name: class_obj})

        return self

    def simple(self, obj):
        """Easy way to bind classes into the container by using passing the object only.
        Automatically generates the key for the binding process.

        Arguments:
            class_obj {object} -- The object you want to bind

        Returns:
            self
        """

        self.bind(obj if inspect.isclass(obj) else obj.__class__, obj)
        return self

    def make(self, name):
        """Retrieves a class from the container by key.

        Arguments:
            name {string} -- Key in the container that you want to get.

        Raises:
            MissingContainerBindingNotFound -- Raised if the key is not in the container.

        Returns:
            object -- Returns the object that is fetched.
        """

        if name in self.providers:
            obj = self.providers[name]
            self.fire_hook('make', name, obj)
            return obj
        elif inspect.isclass(name):
            obj = self._find_obj(name)
            self.fire_hook('make', name, obj)
            return obj

        raise MissingContainerBindingNotFound(
            "{0} key was not found in the container".format(name))

    def has(self, name):
        """Check if a key exists in the container

        Arguments:
            name {string} -- Key you want to check for in the container

        Returns:
            bool
        """

        if isinstance(name, str):
            return name in self.providers
        else:
            try:
                self._find_obj(name)
                return True
            except MissingContainerBindingNotFound:
                return False

        return False

    def helper(self):
        """Adds a helper to create builtin functions. Used to more simply return
        instances of this class when building helpers.

        Returns:
            self
        """

        return self

    def resolve(self, obj):
        """Takes an object such as a function or class method and resolves it's
        parameters from objects in the container.

        Arguments:
            obj {object} -- The object you want to resolve objects from via this container.

        Returns:
            object -- The object you tried resolving but with the correct dependencies injected.
        """

        provider_list = []

        for _, value in inspect.signature(obj).parameters.items():
            if ':' in str(value):
                provider_list.append(self._find_annotated_parameter(value))
            elif self.resolve_parameters:
                provider_list.append(self._find_parameter(value))
            else:
                raise ContainerError(
                    "This container is not set to resolve parameters. You can set this in the container"
                    " constructor using the 'resolve_parameters=True' keyword argument.")

        return obj(*provider_list)

    def collect(self, search):
        """Fetch a dictionary of objects using a search query.

        Arguments:
            search {string|object} -- The string or object you want to search for.

        Raises:
            AttributeError -- Thrown if there is no wildcard in the search string

        Returns:
            dict -- Returns a dictionary of collected objects and their key bindings.
        """

        provider_list = {}
        if isinstance(search, str):
            # Search Can Be:
            #    '*ExceptionHook'
            #    'Sentry*'
            #    'Sentry*Hook'
            for key, value in self.providers.items():
                if search.startswith('*'):
                    if key.endswith(search.split('*')[1]):
                        provider_list.update({key: value})
                elif search.endswith('*'):
                    if key.startswith(search.split('*')[0]):
                        provider_list.update({key: value})
                elif '*' in search:
                    split_search = search.split('*')
                    if key.startswith(split_search[0]) and key.endswith(split_search[1]):
                        provider_list.update({key: value})
                else:
                    raise AttributeError(
                        "There is no '*' in your collection search")
        else:
            for provider_key, provider_class in self.providers.items():
                if inspect.isclass(provider_class) and issubclass(provider_class, search):
                    provider_list.update({provider_key: provider_class})

        return provider_list

    def _find_annotated_parameter(self, parameter):
        """Find a given annotation in the container.

        Arguments:
            parameter {object} -- The object to find in the container.

        Raises:
            ContainerError -- Thrown when the dependency is not found in the container.

        Returns:
            object -- Returns the object found in the container.
        """

<<<<<<< HEAD
        if parameter.annotation in self.substitutions:
            return self.substitutions[parameter.annotation](parameter.annotation, self)

        for dummy, provider_class in self.providers.items():
=======
        for _, provider_class in self.providers.items():
>>>>>>> 7f7ed7e0

            if parameter.annotation == provider_class or parameter.annotation == provider_class.__class__:
                obj = provider_class
                self.fire_hook('resolve', parameter, obj)

                return obj
            elif inspect.isclass(provider_class) and issubclass(provider_class, parameter.annotation) or issubclass(provider_class.__class__, parameter.annotation):
                obj = provider_class
                self.fire_hook('resolve', parameter, obj)
                return obj

        raise ContainerError(
            'The dependency with the {0} annotation could not be resolved by the container'.format(parameter))

    def _find_parameter(self, parameter):
        """Find a parameter in the container

        Arguments:
            parameter {string} -- Parameter to search for.

        Raises:
            ContainerError -- Thrown when the dependency is not found in the container.

        Returns:
            object -- Returns the object found in the container
        """

        parameter = str(parameter)
        if parameter is not 'self' and parameter in self.providers:
            obj = self.providers[parameter]
            self.fire_hook('resolve', parameter, obj)
            return obj
        raise ContainerError(
            'The dependency with the key of {0} could not be found in the container'.format(
                parameter)
        )

    def on_bind(self, key, obj):
        """Set some listeners for when a specific key or class in binded to the container

        Arguments:
            key {string|object} -- The key can be a string or an object to listen for
            obj {object} -- Should be a function or class method

        Returns:
            self
        """

        return self._bind_hook('bind', key, obj)

    def on_make(self, key, obj):
        """Set some listeners for when a specific key or class is made from the container

        Arguments:
            key {string|object} -- The key can be a string or an object to listen for
            obj {object} -- Should be a function or class method

        Returns:
            self
        """

        return self._bind_hook('make', key, obj)

    def on_resolve(self, key, obj):
        """Set some listeners for when a specific key or class is resolved from the container.

        Arguments:
            key {string|object} -- The key can be a string or an object to listen for
            obj {object} -- Should be a function or class method

        Returns:
            self
        """

        return self._bind_hook('resolve', key, obj)

    def substitute(self, obj, callback):
        self.substitutions.update({obj: callback})
        return self

    def fire_hook(self, action, key, obj):
        """Fires a specific hook based on a key or object

        Arguments:
            action {string} -- Should be the action to fire (bind|make|resolve)
            key {string|object} -- The key can be a string or an object to listen for
            obj {object} -- Should be a function or class method

        Returns:
            None
        """

        if str(key) in self._hooks[action] or \
                inspect.isclass(obj) and \
                obj in self._hooks[action] or obj.__class__ in self._hooks[action]:

            for hook, hook_list in self._hooks[action].items():
                for hook_obj in hook_list:
                    hook_obj(obj, self)

    def _bind_hook(self, hook, key, obj):
        """Internal method used to abstract away the logic for binding an listener to the container hooks.

        Arguments:
            hook {string} -- The hook you want to listen for (bind|make|resolve)
            key {string|object} -- The key to save for the listener
            obj {object} -- Should be a function or class method

        Returns:
            self
        """

        if key in self._hooks[hook]:
            self._hooks[hook][key].append(obj)
        else:
            self._hooks[hook].update({key: [obj]})
        return self

    def _find_obj(self, obj):
        """Find an object in the container

        Arguments:
            obj {object} -- Any object in the container

        Raises:
            MissingContainerBindingNotFound -- Raised when the object cannot be found.

        Returns:
            object -- Returns the object in the container
        """

        for _, provider_class in self.providers.items():
            if obj == provider_class or obj == provider_class.__class__:
                return_obj = provider_class
                self.fire_hook('resolve', obj, return_obj)
                return return_obj
            elif inspect.isclass(provider_class) and issubclass(provider_class, obj) or issubclass(provider_class.__class__, obj):
                return_obj = provider_class
                self.fire_hook('resolve', obj, return_obj)
                return return_obj

        raise MissingContainerBindingNotFound(
            'The dependency with the {0} annotation could not be resolved by the container'.format(obj))<|MERGE_RESOLUTION|>--- conflicted
+++ resolved
@@ -198,14 +198,10 @@
             object -- Returns the object found in the container.
         """
 
-<<<<<<< HEAD
         if parameter.annotation in self.substitutions:
             return self.substitutions[parameter.annotation](parameter.annotation, self)
 
-        for dummy, provider_class in self.providers.items():
-=======
         for _, provider_class in self.providers.items():
->>>>>>> 7f7ed7e0
 
             if parameter.annotation == provider_class or parameter.annotation == provider_class.__class__:
                 obj = provider_class
