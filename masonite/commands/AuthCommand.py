""" New Authentication System Command """
import os
import shutil

from cleo import Command


class AuthCommand(Command):
    """
    Creates an authentication system

    auth
    """

    def handle(self):
        self.info('Scaffolding Application ...')
        module_path = os.path.dirname(os.path.realpath(__file__))

        f = open('routes/web.py', 'a')
        # add all the routes
        f.write('\nROUTES = ROUTES + [\n    ')
        f.write("Get().route('/login', 'LoginController@show'),\n    ")
        f.write("Get().route('/logout', 'LoginController@logout'),\n    ")
        f.write("Post().route('/login', 'LoginController@store'),\n    ")
        f.write("Get().route('/register', 'RegisterController@show'),\n    ")
        f.write("Post().route('/register', 'RegisterController@store'),\n    ")
        f.write("Get().route('/home', 'HomeController@show'),\n    ")
        f.write("Get().route('/email/verify', 'ConfirmController@verify_show'),\n    ")
        f.write("Get().route('/email/verify/@id:signed', 'ConfirmController@confirm_email'),\n")
        f.write(']\n')

        # move controllers
<<<<<<< HEAD
        shutil.copyfile(module_path+"/../snippets/auth/controllers/LoginController.py",
                        os.getcwd()+"/app/http/controllers/LoginController.py")
        shutil.copyfile(module_path+"/../snippets/auth/controllers/RegisterController.py",
                        os.getcwd()+"/app/http/controllers/RegisterController.py")
        shutil.copyfile(module_path+"/../snippets/auth/controllers/HomeController.py",
                        os.getcwd()+"/app/http/controllers/HomeController.py")
        shutil.copyfile(module_path+"/../snippets/auth/controllers/ConfirmController.py",
                        os.getcwd()+"/app/http/controllers/ConfirmController.py")
=======
        shutil.copyfile(module_path + "/../snippets/auth/controllers/LoginController.py",
                        os.getcwd() + "/app/http/controllers/LoginController.py")
        shutil.copyfile(module_path + "/../snippets/auth/controllers/RegisterController.py",
                        os.getcwd() + "/app/http/controllers/RegisterController.py")
        shutil.copyfile(module_path + "/../snippets/auth/controllers/HomeController.py",
                        os.getcwd() + "/app/http/controllers/HomeController.py")
>>>>>>> 4e92c1bd

        # move templates
        shutil.copytree(module_path + "/../snippets/auth/templates/auth",
                        os.getcwd() + "/resources/templates/auth")

<<<<<<< HEAD
        self.info('Project Scaffolded. You now have 5 new controllers, 7 new templates and 9 new routes')
=======
        self.info(
            'Project Scaffolded. You now have 4 new controllers, 5 new templates and 6 new routes')
>>>>>>> 4e92c1bd
<|MERGE_RESOLUTION|>--- conflicted
+++ resolved
@@ -30,7 +30,6 @@
         f.write(']\n')
 
         # move controllers
-<<<<<<< HEAD
         shutil.copyfile(module_path+"/../snippets/auth/controllers/LoginController.py",
                         os.getcwd()+"/app/http/controllers/LoginController.py")
         shutil.copyfile(module_path+"/../snippets/auth/controllers/RegisterController.py",
@@ -39,22 +38,9 @@
                         os.getcwd()+"/app/http/controllers/HomeController.py")
         shutil.copyfile(module_path+"/../snippets/auth/controllers/ConfirmController.py",
                         os.getcwd()+"/app/http/controllers/ConfirmController.py")
-=======
-        shutil.copyfile(module_path + "/../snippets/auth/controllers/LoginController.py",
-                        os.getcwd() + "/app/http/controllers/LoginController.py")
-        shutil.copyfile(module_path + "/../snippets/auth/controllers/RegisterController.py",
-                        os.getcwd() + "/app/http/controllers/RegisterController.py")
-        shutil.copyfile(module_path + "/../snippets/auth/controllers/HomeController.py",
-                        os.getcwd() + "/app/http/controllers/HomeController.py")
->>>>>>> 4e92c1bd
 
         # move templates
         shutil.copytree(module_path + "/../snippets/auth/templates/auth",
                         os.getcwd() + "/resources/templates/auth")
 
-<<<<<<< HEAD
-        self.info('Project Scaffolded. You now have 5 new controllers, 7 new templates and 9 new routes')
-=======
-        self.info(
-            'Project Scaffolded. You now have 4 new controllers, 5 new templates and 6 new routes')
->>>>>>> 4e92c1bd
+        self.info('Project Scaffolded. You now have 5 new controllers, 7 new templates and 9 new routes')