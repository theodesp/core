--- conflicted
+++ resolved
@@ -14,27 +14,6 @@
         {name : Name of the job you want to create}
     """
 
-<<<<<<< HEAD
-    def handle(self):
-        job = self.argument('name')
-        if not os.path.isfile('app/jobs/{}.py'.format(job)):
-            if not os.path.exists(os.path.dirname('app/jobs/{}.py'.format(job))):
-                # Create the path to the job if it does not exist
-                os.makedirs(os.path.dirname('app/jobs/{}.py'.format(job)))
-
-            f = open('app/jobs/{}.py'.format(job), 'w+')
-
-            f.write("''' A {} Queue Job '''\n\n".format(job))
-            f.write('from masonite.queues.Queueable import Queueable\n\n')
-            f.write("class {}(Queueable):\n\n    ".format(job))
-            f.write("def __init__(self):\n        pass\n\n    ")
-            f.write("def handle(self):\n        pass\n")
-
-            self.info('Job Created Successfully!')
-        else:
-            self.comment('Job Already Exists!')
-=======
     scaffold_name = 'Job'
     template = '/masonite/snippets/scaffold/job'
-    base_directory = 'app/jobs/'
->>>>>>> 3456b609
+    base_directory = 'app/jobs/'