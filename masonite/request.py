"""
Request Module handles many different aspects of a single request
Methods which require the request and help ease development should
be put here.

Methods may return another object if necessary to expand capabilities
of this class.
"""

import re
from cgi import MiniFieldStorage
from http import cookies
from urllib.parse import parse_qs

import tldextract
from cryptography.fernet import InvalidToken

from masonite.auth.Sign import Sign
from masonite.exceptions import InvalidHTTPStatusCode
from masonite.helpers.Extendable import Extendable
from masonite.helpers.routes import compile_route_to_regex
from masonite.helpers.status import response_statuses
from masonite.helpers.time import cookie_expire_time
from masonite.helpers import dot


class Request(Extendable):
    """Handles many different aspects of a single request.
    This is the object passed through to the controllers
    as a request parameter

    Arguments:
        Extendable {masonite.helpers.Extendable.Extendable} -- Makes this class have the ability to extend another class at runtime.
    """

<<<<<<< HEAD
    statuses = response_statuses()

=======
>>>>>>> fa469264
    def __init__(self, environ=None):
        """Request class constructor. Initializes several properties and sets various methods 
        depending on the environtment.

        Keyword Arguments:
            environ {dictionary} -- WSGI environ dictionary. (default: {None})
        """
        self.cookies = []
        self._headers = []
        self.url_params = {}
        self.redirect_url = False
        self.redirect_route = False
        self.user_model = None
        self.subdomain = None
        self._activate_subdomains = False
        self._status = '404 Not Found'

        if environ:
            self.load_environ(environ)

        self.encryption_key = False
        self.container = None

    def input(self, name, default=False):
        """Gets a specific input value

        Arguments:
            name {string} -- Key of the input data

        Keyword Arguments:
            default {string} -- Default value if input does not exist (default: {False})

        Returns:
            string
        """

        if '.' in name:
            name = dot(name, "{1}[{.}]")
        return self.request_variables.get(name, default)

    def is_post(self):
        """Checks if the current request is a POST request

        Returns:
            bool
        """
        if self.environ['REQUEST_METHOD'] == 'POST':
            return True

        return False

    def is_not_get_request(self):
        """Checks if the current request is not a get request.

        Returns:
            bool
        """
        if not self.environ['REQUEST_METHOD'] == 'GET':
            return True

        return False

    def __set_request_method(self):
        """Private method for manually setting the request method.

        Returns:
            bool
        """
        if self.has('__method'):
            self.environ['REQUEST_METHOD'] = self.input('__method')
            return True

        return False

    def key(self, key):
        """Sets the encryption key.

        Arguments:
            key {string} -- Encryption key

        Returns:
            self
        """

        self.encryption_key = key
        return self

    def all(self, internal_variables=True):
        """Gets all the input data.

        Keyword Arguments:
            internal_variables {bool} -- Get the internal framework variables as well (default: {True})

        Returns:
            dict
        """

        if not internal_variables:
            without_internals = {}
            for key, value in self.request_variables.items():
                if not key.startswith('__'):
                    without_internals.update({key: value})
            return without_internals

        return self.request_variables

    def only(self, *names):
        """Returns the specified request variables in a dictionary.

        Returns:
            dict
        """

        only_vars = {}

        for name in names:
            only_vars[name] = self.request_variables.get(name)

        return only_vars

    def load_app(self, app):
        """Loads the container into the request class

        Arguments:
            app {masonite.app.App} -- Application Container

        Returns:
            self
        """

        self.container = app
        return self

    def load_environ(self, environ):
        """Loads the wsgi environment and sets various properties.

        Arguments:
            environ {dict} -- WSGI environ

        Returns:
            self
        """

        self.environ = environ
        self.method = environ['REQUEST_METHOD']
        self.path = environ['PATH_INFO']
        self.request_variables = {}
        self._set_standardized_request_variables(environ['QUERY_STRING'])

        if self.has('__method'):
            self.__set_request_method()

        return self

    def _set_standardized_request_variables(self, variables):
        """The input data is not perfect so we have to standardize it into a dictionary

        Arguments:
            variables {string|dict}
        """

        if isinstance(variables, dict):
            self.request_variables = variables
            return

        if isinstance(variables, str):
            variables = parse_qs(variables)


        for name in variables.keys():
            value = self._get_standardized_value(variables[name])
            self.request_variables[name.replace('[]', '')] = value

    def _get_standardized_value(self, value):
        """Get the standardized value based on the type of the value parameter

        Arguments:
            value {list|dict|cgi.FileStorage|string}    

        Returns:
            string|bool
        """
        if isinstance(value, list):

            # If the list contains MiniFieldStorage objects then loop through and get the values.
            if any(isinstance(storage_obj, MiniFieldStorage) for storage_obj in value):
                values = [storage_obj.value for storage_obj in value]

                # If there is only 1 element in the list then return the only value in the list
                if len(values) == 1:
                    return values[0]
                return values

            return value[0]

        if isinstance(value, dict):
            return value

        if not value.filename:
            return value.value

        if value.filename:
            return value

        return False

    def app(self):
        """Returns the application container.

        Returns:
            masonite.app.App -- Application container
        """

        return self.container

    def has(self, *args):
        """Check if all given keys in request variable exists

        Returns:
            bool
        """

        return all((arg in self.request_variables) for arg in args)


    def status(self, status):
        """Sets the HTTP status code.

        Arguments:
<<<<<<< HEAD
            status {string|integer} -- A string or integer with the standardized status code
=======
            status {string} -- A string with the standardized status code
>>>>>>> fa469264

        Returns:
            self
        """
        if isinstance(status, str):
            self.app().bind('StatusCode', status)
        elif isinstance(status, int):
            try:
                text_status = self.statuses[status]
            except KeyError:
                raise InvalidHTTPStatusCode
            self.app().bind('StatusCode', text_status)
        return self

    def get_status_code(self):
        """Returns the current request status code.

        Returns:
            string -- Returns the status code (404 Not Found, 200 OK, etc)
        """

        return self.app().make('StatusCode')

    def get_request_method(self):
        """Gets the current request method.

        Returns:
            string -- returns GET, POST, PUT, etc
        """

        return self.environ['REQUEST_METHOD']

    def header(self, key, value=None, http_prefix=True):
        """Sets or gets a header depending on if value is passed in or not.

        Arguments:
            key {string} -- The header you want to set or get.

        Keyword Arguments:
            value {string} -- The value you want to set (default: {None})
            http_prefix {bool} -- Whether it should have `HTTP_` prefixed to the value being set. (default: {True})

        Returns:
            string|True|None -- [description]
        """

        # Get Headers
        if value is None:
            if 'HTTP_{0}'.format(key) in self.environ:
                return self.environ['HTTP_{0}'.format(key)]
            elif key in self.environ:
                return self.environ[key]
            else:
                return None

        # Set Headers
        if http_prefix:
            self.environ['HTTP_{0}'.format(key)] = str(value)
            self._headers.append(('HTTP_{0}'.format(key), str(value)))
        else:
            self.environ[key] = str(value)
            self._headers.append((key, str(value)))
        return True

    def get_headers(self):
        """Returns all current headers to be set.

        Returns:
            dict -- Dictionary of all headers.
        """

        return self._headers

    def reset_headers(self):
        """Resets all headers being set. Typically ran at the end of the request
        because of this object acts like a singleton.
        """

        self._headers = []

    def set_params(self, params):
        """Loads the params into the class.
        These parameters are where the developer can retrieve the
        /url/@variable:string/ from the url.

        Arguments:
            params {dict} -- Dictionary of parameters to store on the class.

        Returns:
            self
        """

        self.url_params.update(params)
        return self

    def param(self, parameter):
        """Retrieves the param from the URL.
        The "parameter" parameter in this method should be the name of the
        @variable passed into the url in web.py.

        Arguments:
            parameter {string} -- Specific argument to return.

        Returns:
            string|False -- Returns False if key does not exist.
        """

        if parameter in self.url_params:
            return self.url_params[parameter]
        return False

    def cookie(self, key, value, encrypt=True,
               http_only="HttpOnly;", path='/', expires=''):
        """Sets a cookie in the browser

        Arguments:
            key {string} -- Name of the cookie you want set.
            value {string} -- Value of the cookie you want set.

        Keyword Arguments:
            encrypt {bool} -- Whether or not you want to encrypt the cookie (default: {True})
            http_only {str} -- If the cookie is HttpOnly or not (default: {"HttpOnly;"})
            path {str} -- The path of the cookie to be set to. (default: {'/'})
            expires {string} -- When the cookie expires (5 minutes, 1 minute, 10 hours, etc) (default: {''})

        Returns:
            self
        """

        if encrypt:
            value = Sign(self.encryption_key).sign(value)
        else:
            value = value

        if expires:
            expires = "Expires={0};".format(cookie_expire_time(expires))

        if not http_only:
            http_only = ""

        self.cookies.append(
            ('Set-Cookie', '{0}={1};{2} {3}Path={4}'.format(
                key, value, expires, http_only, path)))
        self.append_cookie(key, value)
        return self

    def get_cookies(self):
        """Retrieve all cookies from the browser.

        Returns:
            dict -- Returns all the cookies.
        """

        return self.cookies

    def get_cookie(self, provided_cookie, decrypt=True):
        """Retrieves a specific cookie from the browser

        Arguments:
            provided_cookie {string} -- Name of the cookie to retrieve

        Keyword Arguments:
            decrypt {bool} -- Whether Masonite should try to decrypt the cookie.
                              This should only be True if the cookie was encrypted
                              in the first place.  (default: {True})

        Returns:
            string|None -- Returns None if the cookie does not exist.
        """

        if 'HTTP_COOKIE' in self.environ:
            grab_cookie = cookies.SimpleCookie(self.environ['HTTP_COOKIE'])

            if provided_cookie in grab_cookie:
                if decrypt:
                    try:
                        return Sign(self.encryption_key).unsign(
                            grab_cookie[provided_cookie].value)
                    except InvalidToken:
                        self.delete_cookie(provided_cookie)
                        return None
                return grab_cookie[provided_cookie].value

        return None

    def append_cookie(self, key, value):
        """Whether a new cookie should append on to the string of cookies to be set
        or create a new string. This string is used by the browser to interpret how
        handle setting a cookie.

        Arguments:
            key {string} -- Name of cookie to be stored
            value {string} -- Value of cookie to be stored
        """

        if 'HTTP_COOKIE' in self.environ and self.environ['HTTP_COOKIE']:
            self.environ['HTTP_COOKIE'] += ';{0}={1}'.format(
                key, value)
        else:
            self.environ['HTTP_COOKIE'] = '{0}={1}'.format(
                key, value)

    def delete_cookie(self, key):
        """Delete cookie

        Arguments:
            key {string} -- Name of cookie to be deleted.

        Returns:
            bool -- Whether or not the cookie was successfully deleted.
        """

        self.cookie(key, '', expires='expired')

        if 'HTTP_COOKIE' in self.environ and self.environ['HTTP_COOKIE']:

            cookies = self.environ['HTTP_COOKIE'].split(';')
            for index, cookie in enumerate(cookies):
                if cookie.startswith(key):
                    # remove that cookie
                    del cookies[index]

            # put string back together
            self.environ['HTTP_COOKIE'] = ';'.join(cookies)
            return True
        return False

    def set_user(self, user_model):
        """Loads the user into the class

        Arguments:
            user_model {app.User.User} -- Defaults to loading this class unless specifically changed.

        Returns:
            self
        """

        self.user_model = user_model
        return self

    def user(self):
        """Loads the user into the class.

        Returns:
            app.User.User|None -- Returns None if the user is not loaded or logged in.
        """

        return self.user_model

    def redirect(self, route, params={}):
        """Redirect the user based on the route specified

        Arguments:
            route {string} -- URI of the route (/dashboard/user)

        Keyword Arguments:
            params {dict} -- Dictionary of parameters to set for the URI.
                             Use this when the URI has something like
                             /dashboard/user/@id. (default: {{}})

        Returns:
            self
        """

        self.redirect_url = self.compile_route_to_url(route, params)
        return self

    def redirect_to(self, route_name, params={}):
        """Redirect to a named route.

        Arguments:
            route_name {string} -- Name of a named route.

        Keyword Arguments:
            params {dict} -- Dictionary of parameters to set for the URI.
                             Use this when the URI has something like
                             /dashboard/user/@id. (default: {{}})

        Returns:
            self
        """

        web_routes = self.container.make('WebRoutes')

        self.redirect_url = self._get_named_route(route_name, params)

        return self

    def _get_named_route(self, name, params):
        """Searches the list of routes and returns the route with the name passed.  

        Arguments:
            name {string} -- Route name to search for (dashboard.user).
            params {dict} -- Dictionary of items to pass to the named route.

        Returns:
            string|None -- Returns None if the route was not found or returns the
                           compiled URI.
        """

        web_routes = self.container.make('WebRoutes')

        for route in web_routes:
            if route.named_route == name:
                return self.compile_route_to_url(route.route_url, params)

        return None

    def _get_route_from_controller(self, controller):
        """Get the route using the controller. 
        This finds the route with the attached controller and returns that route.
        This does not compile the URI but actually returns the Route object.

        Arguments:
            controller {string|object} -- Can pass in either a string controller
                                          or the controller itself (the object)

        Returns:
            masonite.routes.Route|None -- Returns None if the route could not be found.
        """

        web_routes = self.container.make('WebRoutes')

        if not isinstance(controller, str):
            module_location = controller.__module__
            controller = controller.__qualname__.split('.')
        else:
            module_location = 'app.http.controllers'
            controller = controller.split('@')

        for route in web_routes:
            if route.controller.__name__ == controller[0] and route.controller_method == controller[1] and route.module_location == module_location:
                return route

    def url_from_controller(self, controller, params={}):
        """Returns the compiled URI using a controller.

        Arguments:
            controller {string|object} -- Can be a string controller or a controller object.

        Keyword Arguments:
            params {dict} -- Dictionary of parameters to pass to the route for compilation. (default: {{}})

        Returns:
            masonite.routes.Route|None -- Returns None if the route could not be found.
        """

        return self.compile_route_to_url(self._get_route_from_controller(controller).route_url, params)

    def route(self, name, params={}):
        """Gets a route URI by its name.

        Arguments:
            name {string} -- Name of the route.

        Keyword Arguments:
            params {dict} -- Dictionary of parameters to pass to the route for compilation. (default: {{}})

        Returns:
            masonite.routes.Route|None -- Returns None if the route cannot be found.
        """

        web_routes = self.container.make('WebRoutes')

        return self._get_named_route(name, params)

    def reset_redirections(self):
        """Resets the redirections because of this class acting like a singleton pattern.
        """

        self.redirect_url = False
        self.redirect_route = False

    def back(self, default=None):
        """Returns a URI for redirection depending on several use cases.

        Keyword Arguments:
            default {string} -- Default value if nothing can be found. (default: {None})

        Returns:
            self
        """

        redirect_url = self.input('__back')
        if not redirect_url and default:
            return self.redirect(default)
        elif not redirect_url and not default:
            return self.redirect(self.path)  # Some global default?

        return self.redirect(redirect_url)

    def is_named_route(self, name, params={}):
        """Checks if the current URI is a specific named route.

        Arguments:
            name {string} -- The name of a route.

        Keyword Arguments:
            params {dict} -- Dictionary of parameters to pass to the route. (default: {{}})

        Returns:
            bool
        """

        if self._get_named_route(name, params) == self.path:
            return True

        return False

    def contains(self, route):
        """If the specified URI is in the current URI path.

        Arguments:
            route {string} -- Part of a URI (/dashboard)

        Returns:
            bool
        """

        return re.match(compile_route_to_regex(route), self.path)

    def compile_route_to_url(self, route, params={}):
        """Compile the route url into a usable url
        Converts /url/@id into /url/1. Used for redirection

        Arguments:
            route {string} -- An uncompiled route (/dashboard/@user:string/@id:int)

        Keyword Arguments:
            params {dict} -- Dictionary of parameters to pass to the route (default: {{}})

        Returns:
            string -- Returns a compiled string (/dashboard/joseph/1)
        """

        if "http" in route:
            return route

        # Split the url into a list
        split_url = route.split('/')

        # Start beginning of the new compiled url
        compiled_url = '/'

        # Iterate over the list
        for url in split_url:
            if url:
                # if the url contains a parameter variable like @id:int
                if '@' in url:
                    url = url.replace('@', '').replace(
                        ':int', '').replace(':string', '')
                    compiled_url += str(params[url]) + '/'
                else:
                    compiled_url += url + '/'

        # The loop isn't perfect and may have an unwanted trailing slash
        if compiled_url.endswith('/') and not route.endswith('/'):
            compiled_url = compiled_url[:-1]

        # The loop isn't perfect and may have 2 slashes next to eachother
        if '//' in compiled_url:
            compiled_url = compiled_url.replace('//', '/')

        return compiled_url

    def activate_subdomains(self):
        """Activates subdomains abilities
        """

        self._activate_subdomains = True

    def has_subdomain(self):
        """Checks if the current URI has a subdomain

        Returns:
            bool
        """

        if self._activate_subdomains:
            url = tldextract.extract(self.environ['HTTP_HOST'])

            if url.subdomain:
                self.subdomain = url.subdomain
                self.url_params.update({'subdomain': self.subdomain})
                return True

        return False

    def send(self, params):
        """DEPRECATED :: sets a dictionary to be compiled for a route

        Arguments:
            params {dict} -- Dictionary of parameters you want to pass to the route.

        Returns:
            self
        """

        self.set_params(params)
        return self

    def helper(self):
        """Dummy method to work with returning the class. Used for helper methods in the View class.

        Returns:
            self
        """

        return self

    def pop(self, *input_variables):
        """Deletes keys from the request input.
        """

        for key in input_variables:
            if key in self.request_variables:
                del self.request_variables[key]<|MERGE_RESOLUTION|>--- conflicted
+++ resolved
@@ -33,11 +33,8 @@
         Extendable {masonite.helpers.Extendable.Extendable} -- Makes this class have the ability to extend another class at runtime.
     """
 
-<<<<<<< HEAD
     statuses = response_statuses()
 
-=======
->>>>>>> fa469264
     def __init__(self, environ=None):
         """Request class constructor. Initializes several properties and sets various methods 
         depending on the environtment.
@@ -267,11 +264,7 @@
         """Sets the HTTP status code.
 
         Arguments:
-<<<<<<< HEAD
             status {string|integer} -- A string or integer with the standardized status code
-=======
-            status {string} -- A string with the standardized status code
->>>>>>> fa469264
 
         Returns:
             self
