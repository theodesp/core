"""
Request Module handles many different aspects of a single request
Methods which require the request and help ease development should
be put here.

Methods may return another object if necessary to expand capabilities
of this class.
"""

import re
from cgi import MiniFieldStorage
from http import cookies
from urllib.parse import parse_qs

import tldextract
from cryptography.fernet import InvalidToken

from config import application
from masonite.auth.Sign import Sign
<<<<<<< HEAD
from masonite.exceptions import InvalidHTTPStatusCode
=======
from masonite.helpers import dot
>>>>>>> b3fa5ab1
from masonite.helpers.Extendable import Extendable
from masonite.helpers.routes import compile_route_to_regex
from masonite.helpers.status import response_statuses
from masonite.helpers.time import cookie_expire_time


class Request(Extendable):
    """Handles many different aspects of a single request.
    This is the object passed through to the controllers
    as a request parameter

    Arguments:
        Extendable {masonite.helpers.Extendable.Extendable} -- Makes this class have the ability to extend another class at runtime.
    """

    statuses = response_statuses()

    def __init__(self, environ=None):
        """Request class constructor. Initializes several properties and sets various methods 
        depending on the environtment.

        Keyword Arguments:
            environ {dictionary} -- WSGI environ dictionary. (default: {None})
        """
        self.cookies = []
        self._headers = []
        self.url_params = {}
        self.redirect_url = False
        self.redirect_route = False
        self.user_model = None
        self.subdomain = None
        self._activate_subdomains = False
        self._status = '404 Not Found'

        if environ:
            self.load_environ(environ)

        self.encryption_key = False
        self.container = None

    def input(self, name, default=False):
        """Gets a specific input value

        Arguments:
            name {string} -- Key of the input data

        Keyword Arguments:
            default {string} -- Default value if input does not exist (default: {False})

        Returns:
            string
        """

        if '.' in name:
            name = dot(name, "{1}[{.}]")
        return self.request_variables.get(name, default)

    def is_post(self):
        """Checks if the current request is a POST request

        Returns:
            bool
        """
        if self.environ['REQUEST_METHOD'] == 'POST':
            return True

        return False

    def is_not_get_request(self):
        """Checks if the current request is not a get request.

        Returns:
            bool
        """
        if not self.environ['REQUEST_METHOD'] == 'GET':
            return True

        return False

    def __set_request_method(self):
        """Private method for manually setting the request method.

        Returns:
            bool
        """
        if self.has('__method'):
            self.environ['REQUEST_METHOD'] = self.input('__method')
            return True

        return False

    def key(self, key):
        """Sets the encryption key.

        Arguments:
            key {string} -- Encryption key

        Returns:
            self
        """

        self.encryption_key = key
        return self

    def all(self, internal_variables=True):
        """Gets all the input data.

        Keyword Arguments:
            internal_variables {bool} -- Get the internal framework variables as well (default: {True})

        Returns:
            dict
        """

        if not internal_variables:
            without_internals = {}
            for key, value in self.request_variables.items():
                if not key.startswith('__'):
                    without_internals.update({key: value})
            return without_internals

        return self.request_variables

    def only(self, *names):
        """Returns the specified request variables in a dictionary.

        Returns:
            dict
        """

        only_vars = {}

        for name in names:
            only_vars[name] = self.request_variables.get(name)

        return only_vars

    def load_app(self, app):
        """Loads the container into the request class

        Arguments:
            app {masonite.app.App} -- Application Container

        Returns:
            self
        """

        self.container = app
        return self

    def load_environ(self, environ):
        """Loads the wsgi environment and sets various properties.

        Arguments:
            environ {dict} -- WSGI environ

        Returns:
            self
        """

        self.environ = environ
        self.method = environ['REQUEST_METHOD']
        self.path = environ['PATH_INFO']
        self.request_variables = {}
        self._set_standardized_request_variables(environ['QUERY_STRING'])

        if self.has('__method'):
            self.__set_request_method()

        return self

    def _set_standardized_request_variables(self, variables):
        """The input data is not perfect so we have to standardize it into a dictionary

        Arguments:
            variables {string|dict}
        """


        if isinstance(variables, str):
            variables = parse_qs(variables)

        for name in variables.keys():
            value = self._get_standardized_value(variables[name])
            self.request_variables[name.replace('[]', '')] = value

    def _get_standardized_value(self, value):
        """Get the standardized value based on the type of the value parameter

        Arguments:
            value {list|dict|cgi.FileStorage|string}    

        Returns:
            string|bool
        """
        if isinstance(value, list):

            # If the list contains MiniFieldStorage objects then loop through and get the values.
            if any(isinstance(storage_obj, MiniFieldStorage) for storage_obj in value):
                values = [storage_obj.value for storage_obj in value]

                # If there is only 1 element in the list then return the only value in the list
                if len(values) == 1:
                    return values[0]
                return values

            return value[0]

        if isinstance(value, dict):
            return value

        try:
            return int(value)
        except ValueError:
            pass
        
        if isinstance(value, str):
            return value

        if not value.filename:
            return value.value

        if value.filename:
            return value

        return False

    def app(self):
        """Returns the application container.

        Returns:
            masonite.app.App -- Application container
        """

        return self.container

    def has(self, *args):
        """Check if all given keys in request variable exists

        Returns:
            bool
        """

        return all((arg in self.request_variables) for arg in args)


    def status(self, status):
        """Sets the HTTP status code.

        Arguments:
            status {string|integer} -- A string or integer with the standardized status code

        Returns:
            self
        """
        if isinstance(status, str):
            self.app().bind('StatusCode', status)
        elif isinstance(status, int):
            try:
                text_status = self.statuses[status]
            except KeyError:
                raise InvalidHTTPStatusCode
            self.app().bind('StatusCode', text_status)
        return self

    def get_status_code(self):
        """Returns the current request status code.

        Returns:
            string -- Returns the status code (404 Not Found, 200 OK, etc)
        """

        return self.app().make('StatusCode')

    def get_request_method(self):
        """Gets the current request method.

        Returns:
            string -- returns GET, POST, PUT, etc
        """

        return self.environ['REQUEST_METHOD']

    def header(self, key, value=None, http_prefix=True):
        """Sets or gets a header depending on if value is passed in or not.

        Arguments:
            key {string} -- The header you want to set or get.

        Keyword Arguments:
            value {string} -- The value you want to set (default: {None})
            http_prefix {bool} -- Whether it should have `HTTP_` prefixed to the value being set. (default: {True})

        Returns:
            string|True|None -- [description]
        """

        # Get Headers
        if value is None:
            if 'HTTP_{0}'.format(key) in self.environ:
                return self.environ['HTTP_{0}'.format(key)]
            elif key in self.environ:
                return self.environ[key]
            else:
                return None

        # Set Headers
        if http_prefix:
            self.environ['HTTP_{0}'.format(key)] = str(value)
            self._headers.append(('HTTP_{0}'.format(key), str(value)))
        else:
            self.environ[key] = str(value)
            self._headers.append((key, str(value)))
        return True

    def get_headers(self):
        """Returns all current headers to be set.

        Returns:
            dict -- Dictionary of all headers.
        """

        return self._headers

    def reset_headers(self):
        """Resets all headers being set. Typically ran at the end of the request
        because of this object acts like a singleton.
        """

        self._headers = []

    def set_params(self, params):
        """Loads the params into the class.
        These parameters are where the developer can retrieve the
        /url/@variable:string/ from the url.

        Arguments:
            params {dict} -- Dictionary of parameters to store on the class.

        Returns:
            self
        """

        self.url_params.update(params)
        return self

    def param(self, parameter):
        """Retrieves the param from the URL.
        The "parameter" parameter in this method should be the name of the
        @variable passed into the url in web.py.

        Arguments:
            parameter {string} -- Specific argument to return.

        Returns:
            string|False -- Returns False if key does not exist.
        """

        if parameter in self.url_params:
            return self.url_params[parameter]
        return False

    def cookie(self, key, value, encrypt=True,
               http_only="HttpOnly;", path='/', expires=''):
        """Sets a cookie in the browser

        Arguments:
            key {string} -- Name of the cookie you want set.
            value {string} -- Value of the cookie you want set.

        Keyword Arguments:
            encrypt {bool} -- Whether or not you want to encrypt the cookie (default: {True})
            http_only {str} -- If the cookie is HttpOnly or not (default: {"HttpOnly;"})
            path {str} -- The path of the cookie to be set to. (default: {'/'})
            expires {string} -- When the cookie expires (5 minutes, 1 minute, 10 hours, etc) (default: {''})

        Returns:
            self
        """

        if encrypt:
            value = Sign(self.encryption_key).sign(value)
        else:
            value = value

        if expires:
            expires = "Expires={0};".format(cookie_expire_time(expires))

        if not http_only:
            http_only = ""

        self.cookies.append(
            ('Set-Cookie', '{0}={1};{2} {3}Path={4}'.format(
                key, value, expires, http_only, path)))
        self.append_cookie(key, value)
        return self

    def get_cookies(self):
        """Retrieve all cookies from the browser.

        Returns:
            dict -- Returns all the cookies.
        """

        return self.cookies

    def get_cookie(self, provided_cookie, decrypt=True):
        """Retrieves a specific cookie from the browser

        Arguments:
            provided_cookie {string} -- Name of the cookie to retrieve

        Keyword Arguments:
            decrypt {bool} -- Whether Masonite should try to decrypt the cookie.
                              This should only be True if the cookie was encrypted
                              in the first place.  (default: {True})

        Returns:
            string|None -- Returns None if the cookie does not exist.
        """

        if 'HTTP_COOKIE' in self.environ:
            grab_cookie = cookies.SimpleCookie(self.environ['HTTP_COOKIE'])

            if provided_cookie in grab_cookie:
                if decrypt:
                    try:
                        return Sign(self.encryption_key).unsign(
                            grab_cookie[provided_cookie].value)
                    except InvalidToken:
                        self.delete_cookie(provided_cookie)
                        return None
                return grab_cookie[provided_cookie].value

        return None

    def append_cookie(self, key, value):
        """Whether a new cookie should append on to the string of cookies to be set
        or create a new string. This string is used by the browser to interpret how
        handle setting a cookie.

        Arguments:
            key {string} -- Name of cookie to be stored
            value {string} -- Value of cookie to be stored
        """

        if 'HTTP_COOKIE' in self.environ and self.environ['HTTP_COOKIE']:
            self.environ['HTTP_COOKIE'] += ';{0}={1}'.format(
                key, value)
        else:
            self.environ['HTTP_COOKIE'] = '{0}={1}'.format(
                key, value)

    def delete_cookie(self, key):
        """Delete cookie

        Arguments:
            key {string} -- Name of cookie to be deleted.

        Returns:
            bool -- Whether or not the cookie was successfully deleted.
        """

        self.cookie(key, '', expires='expired')

        if 'HTTP_COOKIE' in self.environ and self.environ['HTTP_COOKIE']:

            cookies = self.environ['HTTP_COOKIE'].split(';')
            for index, cookie in enumerate(cookies):
                if cookie.startswith(key):
                    # remove that cookie
                    del cookies[index]

            # put string back together
            self.environ['HTTP_COOKIE'] = ';'.join(cookies)
            return True
        return False

    def set_user(self, user_model):
        """Loads the user into the class

        Arguments:
            user_model {app.User.User} -- Defaults to loading this class unless specifically changed.

        Returns:
            self
        """

        self.user_model = user_model
        return self

    def user(self):
        """Loads the user into the class.

        Returns:
            app.User.User|None -- Returns None if the user is not loaded or logged in.
        """

        return self.user_model

    def redirect(self, route, params={}):
        """Redirect the user based on the route specified

        Arguments:
            route {string} -- URI of the route (/dashboard/user)

        Keyword Arguments:
            params {dict} -- Dictionary of parameters to set for the URI.
                             Use this when the URI has something like
                             /dashboard/user/@id. (default: {{}})

        Returns:
            self
        """

        self.redirect_url = self.compile_route_to_url(route, params)
        return self

    def redirect_to(self, route_name, params={}):
        """Redirect to a named route.

        Arguments:
            route_name {string} -- Name of a named route.

        Keyword Arguments:
            params {dict} -- Dictionary of parameters to set for the URI.
                             Use this when the URI has something like
                             /dashboard/user/@id. (default: {{}})

        Returns:
            self
        """

        self.redirect_url = self._get_named_route(route_name, params)

        return self

    def _get_named_route(self, name, params):
        """Searches the list of routes and returns the route with the name passed.  

        Arguments:
            name {string} -- Route name to search for (dashboard.user).
            params {dict} -- Dictionary of items to pass to the named route.

        Returns:
            string|None -- Returns None if the route was not found or returns the
                           compiled URI.
        """

        web_routes = self.container.make('WebRoutes')

        for route in web_routes:
            if route.named_route == name:
                return self.compile_route_to_url(route.route_url, params)

        return None

    def _get_route_from_controller(self, controller):
        """Get the route using the controller. 
        This finds the route with the attached controller and returns that route.
        This does not compile the URI but actually returns the Route object.

        Arguments:
            controller {string|object} -- Can pass in either a string controller
                                          or the controller itself (the object)

        Returns:
            masonite.routes.Route|None -- Returns None if the route could not be found.
        """

        web_routes = self.container.make('WebRoutes')

        if not isinstance(controller, str):
            module_location = controller.__module__
            controller = controller.__qualname__.split('.')
        else:
            module_location = 'app.http.controllers'
            controller = controller.split('@')

        for route in web_routes:
            if route.controller.__name__ == controller[0] and route.controller_method == controller[1] and route.module_location == module_location:
                return route

    def url_from_controller(self, controller, params={}):
        """Returns the compiled URI using a controller.

        Arguments:
            controller {string|object} -- Can be a string controller or a controller object.

        Keyword Arguments:
            params {dict} -- Dictionary of parameters to pass to the route for compilation. (default: {{}})

        Returns:
            masonite.routes.Route|None -- Returns None if the route could not be found.
        """

        return self.compile_route_to_url(self._get_route_from_controller(controller).route_url, params)

    def route(self, name, params={}, full=False):
        """Gets a route URI by its name.

        Arguments:
            name {string} -- Name of the route.

        Keyword Arguments:
            params {dict} -- Dictionary of parameters to pass to the route for compilation. (default: {{}})
            full {bool} -- Specifies whether the full application url should be returned or not. (default: {False})

        Returns:
            masonite.routes.Route|None -- Returns None if the route cannot be found.
        """

        if full:
            return application.URL + self._get_named_route(name, params)

        return self._get_named_route(name, params)

    def reset_redirections(self):
        """Resets the redirections because of this class acting like a singleton pattern.
        """

        self.redirect_url = False
        self.redirect_route = False

    def back(self, default=None):
        """Returns a URI for redirection depending on several use cases.

        Keyword Arguments:
            default {string} -- Default value if nothing can be found. (default: {None})

        Returns:
            self
        """

        redirect_url = self.input('__back')
        if not redirect_url and default:
            return self.redirect(default)
        elif not redirect_url and not default:
            return self.redirect(self.path)  # Some global default?

        return self.redirect(redirect_url)

    def is_named_route(self, name, params={}):
        """Checks if the current URI is a specific named route.

        Arguments:
            name {string} -- The name of a route.

        Keyword Arguments:
            params {dict} -- Dictionary of parameters to pass to the route. (default: {{}})

        Returns:
            bool
        """

        if self._get_named_route(name, params) == self.path:
            return True

        return False

    def contains(self, route):
        """If the specified URI is in the current URI path.

        Arguments:
            route {string} -- Part of a URI (/dashboard)

        Returns:
            bool
        """

        return re.match(compile_route_to_regex(route), self.path)

    def compile_route_to_url(self, route, params={}):
        """Compile the route url into a usable url
        Converts /url/@id into /url/1. Used for redirection

        Arguments:
            route {string} -- An uncompiled route (/dashboard/@user:string/@id:int)

        Keyword Arguments:
            params {dict} -- Dictionary of parameters to pass to the route (default: {{}})

        Returns:
            string -- Returns a compiled string (/dashboard/joseph/1)
        """

        if "http" in route:
            return route

        # Split the url into a list
        split_url = route.split('/')

        # Start beginning of the new compiled url
        compiled_url = '/'

        # Iterate over the list
        for url in split_url:
            if url:
                # if the url contains a parameter variable like @id:int
                if '@' in url:
                    url = url.replace('@', '').replace(
                        ':int', '').replace(':string', '')
                    compiled_url += str(params[url]) + '/'
                else:
                    compiled_url += url + '/'

        # The loop isn't perfect and may have an unwanted trailing slash
        if compiled_url.endswith('/') and not route.endswith('/'):
            compiled_url = compiled_url[:-1]

        # The loop isn't perfect and may have 2 slashes next to eachother
        if '//' in compiled_url:
            compiled_url = compiled_url.replace('//', '/')

        return compiled_url

    def activate_subdomains(self):
        """Activates subdomains abilities
        """

        self._activate_subdomains = True

    def has_subdomain(self):
        """Checks if the current URI has a subdomain

        Returns:
            bool
        """

        if self._activate_subdomains:
            url = tldextract.extract(self.environ['HTTP_HOST'])

            if url.subdomain:
                self.subdomain = url.subdomain
                self.url_params.update({'subdomain': self.subdomain})
                return True

        return False

    def send(self, params):
        """DEPRECATED :: sets a dictionary to be compiled for a route

        Arguments:
            params {dict} -- Dictionary of parameters you want to pass to the route.

        Returns:
            self
        """

        self.set_params(params)
        return self

    def helper(self):
        """Dummy method to work with returning the class. Used for helper methods in the View class.

        Returns:
            self
        """

        return self

    def pop(self, *input_variables):
        """Deletes keys from the request input.
        """

        for key in input_variables:
            if key in self.request_variables:
                del self.request_variables[key]<|MERGE_RESOLUTION|>--- conflicted
+++ resolved
@@ -17,11 +17,8 @@
 
 from config import application
 from masonite.auth.Sign import Sign
-<<<<<<< HEAD
 from masonite.exceptions import InvalidHTTPStatusCode
-=======
 from masonite.helpers import dot
->>>>>>> b3fa5ab1
 from masonite.helpers.Extendable import Extendable
 from masonite.helpers.routes import compile_route_to_regex
 from masonite.helpers.status import response_statuses
@@ -200,7 +197,6 @@
             variables {string|dict}
         """
 
-
         if isinstance(variables, str):
             variables = parse_qs(variables)
 
@@ -237,7 +233,7 @@
             return int(value)
         except ValueError:
             pass
-        
+
         if isinstance(value, str):
             return value
 
@@ -266,7 +262,6 @@
         """
 
         return all((arg in self.request_variables) for arg in args)
-
 
     def status(self, status):
         """Sets the HTTP status code.
