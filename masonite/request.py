--- conflicted
+++ resolved
@@ -746,12 +746,7 @@
             if url:
                 # if the url contains a parameter variable like @id:int
                 if '@' in url:
-<<<<<<< HEAD
-                    url = url.replace('@', '').replace(
-                        ':int', '').replace(':string', '').replace(':signed', '')
-=======
                     url = url.replace('@', '').split(':')[0]
->>>>>>> 4e92c1bd
                     compiled_url += str(params[url]) + '/'
                 else:
                     compiled_url += url + '/'
