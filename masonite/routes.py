--- conflicted
+++ resolved
@@ -405,10 +405,7 @@
 
         self.method_type = 'PUT'
         self.list_middleware = []
-<<<<<<< HEAD
-=======
-
->>>>>>> 4416b7c3
+
 
 class Patch(BaseHttpRoute):
     """Class for specifying Patch requests
@@ -420,10 +417,7 @@
 
         self.method_type = 'PATCH'
         self.list_middleware = []
-<<<<<<< HEAD
-=======
-
->>>>>>> 4416b7c3
+
 
 class Delete(BaseHttpRoute):
     """Class for specifying Delete requests
@@ -435,8 +429,6 @@
 
         self.method_type = 'DELETE'
         self.list_middleware = []
-<<<<<<< HEAD
-=======
 
 
 class ViewRoute(BaseHttpRoute):
@@ -460,7 +452,6 @@
     def get_response(self):
         return self.request.app().make('ViewClass').render(self.template, self.dictionary).rendered_template
 
->>>>>>> 4416b7c3
 
 class RouteGroup():
     """Class for specifying Route Groups
