from setuptools import setup


setup(
    name='masonite',
<<<<<<< HEAD
    packages=[
        'masonite',
        'masonite.auth',
        'masonite.facades',
        'masonite.providers',
        'masonite.drivers',
        'masonite.managers',
        'masonite.testsuite',
        'masonite.queues',
    ],
    version='1.3.2',
=======
    packages=['masonite',
              'masonite.auth',
              'masonite.facades',
              'masonite.providers',
              'masonite.drivers',
              'masonite.managers',
              'masonite.testsuite',
              'masonite.queues',
             ],
    version='1.3.3',
>>>>>>> 95f7e8d3
    install_requires=[
        'validator.py==1.2.5',
        'cryptography==2.1.4',
        'bcrypt==3.1.4',
        'requests==2.18.4',
        'boto3==1.5.24',
        'tldextract==2.2.0',
        'pusher==1.7.4',
        'ably==1.0.1',
    ],
    description='The core for the Masonite ',
    author='Joseph Mancuso',
    author_email='idmann509@gmail.com',
    url='https://github.com/josephmancuso/masonite',  # use the URL to the github repo
    download_url='',
    keywords=['python web framework', 'python3'],  # arbitrary keywords
    classifiers=[],
)<|MERGE_RESOLUTION|>--- conflicted
+++ resolved
@@ -3,19 +3,6 @@
 
 setup(
     name='masonite',
-<<<<<<< HEAD
-    packages=[
-        'masonite',
-        'masonite.auth',
-        'masonite.facades',
-        'masonite.providers',
-        'masonite.drivers',
-        'masonite.managers',
-        'masonite.testsuite',
-        'masonite.queues',
-    ],
-    version='1.3.2',
-=======
     packages=['masonite',
               'masonite.auth',
               'masonite.facades',
@@ -26,7 +13,6 @@
               'masonite.queues',
              ],
     version='1.3.3',
->>>>>>> 95f7e8d3
     install_requires=[
         'validator.py==1.2.5',
         'cryptography==2.1.4',
