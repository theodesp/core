--- conflicted
+++ resolved
@@ -33,13 +33,7 @@
 
         self.provider.boot(
             self.app.make('Route'),
-            self.app.make('Request'),
-<<<<<<< HEAD
-=======
-            self.app.make('Environ'),
-            self.app.make('Headers'),
-            self.app.make('Application'),
->>>>>>> 70183bbc
+            self.app.make('Request')
         )
 
         assert self.app.make('Response') == 'test'
@@ -50,13 +44,7 @@
 
         self.provider.boot(
             self.app.make('Route'),
-            self.app.make('Request'),
-<<<<<<< HEAD
-=======
-            self.app.make('Environ'),
-            self.app.make('Headers'),
-            self.app.make('Application'),
->>>>>>> 70183bbc
+            self.app.make('Request')
         )
 
         assert self.app.make('Response') == 'Route not found. Error 404'
@@ -68,13 +56,7 @@
 
         self.provider.boot(
             self.app.make('Route'),
-            self.app.make('Request'),
-<<<<<<< HEAD
-=======
-            self.app.make('Environ'),
-            self.app.make('Headers'),
-            self.app.make('Application'),
->>>>>>> 70183bbc
+            self.app.make('Request')
         )
 
         assert self.app.make('Request').header('Content-Type') == 'text/html; charset=utf-8'
@@ -86,13 +68,7 @@
 
         self.provider.boot(
             self.app.make('Route'),
-            self.app.make('Request'),
-<<<<<<< HEAD
-=======
-            self.app.make('Environ'),
-            self.app.make('Headers'),
-            self.app.make('Application'),
->>>>>>> 70183bbc
+            self.app.make('Request')
         )
 
         assert self.app.make('Request').param('id') == '1'
@@ -103,13 +79,7 @@
 
         self.provider.boot(
             self.app.make('Route'),
-            self.app.make('Request'),
-<<<<<<< HEAD
-=======
-            self.app.make('Environ'),
-            self.app.make('Headers'),
-            self.app.make('Application'),
->>>>>>> 70183bbc
+            self.app.make('Request')
         )
 
         assert self.app.make('Request').param('endpoint') == 'user.endpoint'
@@ -120,13 +90,7 @@
 
         self.provider.boot(
             self.app.make('Route'),
-            self.app.make('Request'),
-<<<<<<< HEAD
-=======
-            self.app.make('Environ'),
-            self.app.make('Headers'),
-            self.app.make('Application'),
->>>>>>> 70183bbc
+            self.app.make('Request')
         )
 
         assert self.app.make('Request').param('endpoint') == 'user-endpoint'
@@ -140,14 +104,7 @@
         request.activate_subdomains()
 
         self.provider.boot(
-            self.app.make('Route'),
-            request,
-<<<<<<< HEAD
-=======
-            self.app.make('Environ'),
-            self.app.make('Headers'),
-            self.app.make('Application'),
->>>>>>> 70183bbc
+            self.app.make('Route')
         )
 
         assert self.app.make('Response') == 'Route not found. Error 404'
@@ -158,13 +115,7 @@
 
         self.provider.boot(
             self.app.make('Route'),
-            self.app.make('Request'),
-<<<<<<< HEAD
-=======
-            self.app.make('Environ'),
-            self.app.make('Headers'),
-            self.app.make('Application'),
->>>>>>> 70183bbc
+            self.app.make('Request')
         )
 
         assert self.app.make('Response') == '{"id": 1}'
@@ -180,13 +131,7 @@
 
         self.provider.boot(
             self.app.make('Route'),
-            self.app.make('Request'),
-<<<<<<< HEAD
-=======
-            self.app.make('Environ'),
-            self.app.make('Headers'),
-            self.app.make('Application'),
->>>>>>> 70183bbc
+            self.app.make('Request')
         )
 
         assert self.app.make('Request').path == 'test/middleware/before/ran'
@@ -201,13 +146,7 @@
 
         self.provider.boot(
             self.app.make('Route'),
-            self.app.make('Request'),
-<<<<<<< HEAD
-=======
-            self.app.make('Environ'),
-            self.app.make('Headers'),
-            self.app.make('Application'),
->>>>>>> 70183bbc
+            self.app.make('Request')
         )
 
         assert self.app.make('Request').path == 'test/middleware/before/ran'
