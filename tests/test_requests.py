from config import application, providers
from pydoc import locate
from app.http.test_controllers.TestController import TestController

from masonite.request import Request
from masonite.app import App
from masonite.routes import Get, Route
from masonite.helpers.routes import flatten_routes, get, group
from masonite.helpers.time import cookie_expire_time
from masonite.testsuite.TestSuite import generate_wsgi, TestSuite

WEB_ROUTES = flatten_routes([
    get('/test', 'Controller@show').name('test'),
    group('/a', [
        get('/account', 'Controller@show').name('a_account'),
    ])
])

wsgi_request = generate_wsgi()

class TestRequest:

    def setup_method(self):
        self.request = Request(wsgi_request).key(
            'NCTpkICMlTXie5te9nJniMj9aVbPM6lsjeq5iDZ0dqY=')

    def test_request_is_callable(self):
        """ Request should be callable """
        if callable(self.request):
            assert True


    def test_request_input_should_return_input_on_get_request(self):
        assert self.request.input('application') == 'Masonite'
        assert self.request.input('application', 'foo') == 'Masonite'

    def test_request_input_should_return_default_when_not_exists(self):
        assert self.request.input('foo', 'bar') == 'bar'

    def test_request_all_should_return_params(self):
        assert self.request.all() == {'application': 'Masonite'}
    
    def test_request_all_without_internal_request_variables(self):
        self.request.request_variables.update({'__token': 'testing', 'application': 'Masonite'})
        assert self.request.all() == {'__token': 'testing', 'application': 'Masonite'}
        assert self.request.all(internal_variables=False) == {'application': 'Masonite'}


    def test_request_has_should_return_bool(self):
        assert self.request.has('application') == True
        assert self.request.has('shouldreturnfalse') == False


    def test_request_has_should_accept_multiple_values(self):
        self.request.request_variables.update({'__token': 'testing', 'application': 'Masonite'})
        assert self.request.has('application') == True
        assert self.request.has('shouldreturnfalse') == False
        assert self.request.has('__token') == True
        assert self.request.has('__token', 'shouldreturnfalse') == False
        assert self.request.has('__token', 'application') == True
        assert self.request.has('__token', 'application', 'shouldreturnfalse') == False


    def test_request_set_params_should_return_self(self):
        assert self.request.set_params({'value': 'new'}) == self.request
        assert self.request.url_params == {'value': 'new'}


    def test_request_param_returns_parameter_set_or_false(self):
        self.request.set_params({'value': 'new'})
        assert self.request.param('value') == 'new'
        assert self.request.param('nullvalue') == False


    def test_request_appends_cookie(self):
        assert self.request.cookie('appendcookie', 'value') == self.request
        assert 'appendcookie' in self.request.environ['HTTP_COOKIE']


    def test_request_sets_and_gets_cookies(self):
        self.request.cookie('setcookie', 'value')
        assert self.request.get_cookie('setcookie') == 'value'


    def test_request_sets_expiration_cookie_2_months(self):
        self.request.cookies = []
        self.request.cookie('setcookie_expiration', 'value', expires='2 months')

        time = cookie_expire_time('2 months')

        assert self.request.get_cookie('setcookie_expiration') == 'value'
        assert 'Expires={0}'.format(time) in self.request.cookies[0][1]


    def test_delete_cookie(self):
        self.request.cookies = []
        self.request.cookie('delete_cookie', 'value')

        assert self.request.get_cookie('delete_cookie') == 'value'
        self.request.delete_cookie('delete_cookie')
        assert not self.request.get_cookie('delete_cookie')


    def test_delete_cookie_with_wrong_key(self):
        self.request.cookies = []
        self.request.cookie('cookie', 'value')
        self.request.key('wrongkey_TXie5te9nJniMj9aVbPM6lsjeq5iDZ0dqY=')
        assert self.request.get_cookie('cookie') is None


    def test_redirect_returns_request(self):
        assert self.request.redirect('newurl') == self.request
        assert self.request.redirect_url == '/newurl'


    def test_request_no_input_returns_false(self):
        assert self.request.input('notavailable') == False


    def test_request_get_cookies_returns_cookies(self):
        assert self.request.get_cookies() == self.request.cookies


    def test_request_set_user_sets_object(self):
        assert self.request.set_user(object) == self.request
        assert self.request.user_model == object
        assert self.request.user() == object


    def test_request_loads_app(self):
        app = App()
        app.bind('Request', self.request)
        app.make('Request').load_app(app)

        assert self.request.app() == app
        assert app.make('Request').app() == app


    def test_request_gets_input_from_container(self):
        container = App()
        container.bind('Application', application)
        container.bind('Providers', providers)
        container.bind('WSGI', object)
        container.bind('Environ', wsgi_request)

        for provider in container.make('Providers').PROVIDERS:
            container.resolve(provider().load_app(container).register)

        container.bind('Response', 'test')
        container.bind('WebRoutes', [
            Get().route('url', None),
            Get().route('url/', None),
            Get().route('url/@firstname', None),
        ])

        container.bind('Response', 'Route not found. Error 404')

        for provider in container.make('Providers').PROVIDERS:
            located_provider = provider().load_app(container)

            container.resolve(provider().load_app(container).boot)

        assert container.make('Request').input('application') == 'Masonite'
        assert container.make('Request').all() == {'application': 'Masonite'}
        container.make('Request').environ['REQUEST_METHOD'] = 'POST'
        assert container.make('Request').environ['REQUEST_METHOD'] == 'POST'
        assert container.make('Request').input('application') == 'Masonite'


    def test_redirections_reset(self):
        app = App()
        app.bind('Request', self.request)
        app.bind('WebRoutes', WEB_ROUTES)
        request = app.make('Request').load_app(app)

        request.redirect('test')

        assert request.redirect_url == '/test'

        request.reset_redirections()

        assert request.redirect_url is False

        request.redirect_to('test')

        assert request.redirect_url == '/test'

        request.reset_redirections()

        assert request.redirect_url is False


    def test_request_has_subdomain_returns_bool(self):
        app = App()
        app.bind('Request', self.request)
        request = app.make('Request').load_app(app)

        assert request.has_subdomain() is False
        assert request.subdomain is None

        request.environ['HTTP_HOST'] = 'test.localhost.com'

        request.header('TEST', 'set_this')
        assert request.header('HTTP_TEST') == 'set_this'

        request.header('TEST', 'set_this', http_prefix = None)
        assert request.header('TEST') == 'set_this'


    def test_redirect_compiles_url(self):
        app = App()
        app.bind('Request', self.request)
        request = app.make('Request').load_app(app)

        route = '/test/url'

        assert request.compile_route_to_url(route) == '/test/url'


    def test_redirect_compiles_url_with_1_slash(self):
        app = App()
        app.bind('Request', self.request)
        request = app.make('Request').load_app(app)

        route = '/'

        assert request.compile_route_to_url(route) == '/'
    
    def test_request_route_returns_url(self):
        app = App()
        app.bind('Request', self.request)
        app.bind('WebRoutes', [
            get('/test/url', None).name('test.url'),
            get('/test/url/@id', None).name('test.id')
        ])
        request = app.make('Request').load_app(app)

        assert request.route('test.url') == '/test/url'
        assert request.route('test.id', {'id': 1}) == '/test/url/1'

    def test_redirect_compiles_url_with_multiple_slashes(self):
        app = App()
        app.bind('Request', self.request)
        request = app.make('Request').load_app(app)

        route = 'test/url/here'

        assert request.compile_route_to_url(route) == '/test/url/here'


    def test_redirect_compiles_url_with_trailing_slash(self):
        app = App()
        app.bind('Request', self.request)
        request = app.make('Request').load_app(app)

        route = 'test/url/here/'

        assert request.compile_route_to_url(route) == '/test/url/here/'


    def test_redirect_compiles_url_with_parameters(self):
        app = App()
        app.bind('Request', self.request)
        request = app.make('Request').load_app(app)

        route = 'test/@id'
        params = {
            'id': '1',
        }

        assert request.compile_route_to_url(route, params) == '/test/1'


    def test_redirect_compiles_url_with_multiple_parameters(self):
        app = App()
        app.bind('Request', self.request)
        request = app.make('Request').load_app(app)

        route = 'test/@id/@test'
        params = {
            'id': '1',
            'test': 'user',
        }


    def test_redirect_compiles_url_with_http(self):
        app = App()
        app.bind('Request', self.request)
        request = app.make('Request').load_app(app)

        route = "http://google.com"

        assert request.compile_route_to_url(route) == 'http://google.com'


    def test_request_gets_correct_header(self):
        app = App()
        app.bind('Request', self.request)
        request = app.make('Request').load_app(app)

        assert request.header('UPGRADE_INSECURE_REQUESTS') == '1'
        assert request.header('RAW_URI') == '/'
        assert request.header('NOT_IN') == None

    def test_request_sets_correct_header(self):
        app = App()
        app.bind('Request', self.request)
        request = app.make('Request').load_app(app)

        request.header('TEST', 'set_this')
        assert request.header('HTTP_TEST') == 'set_this'

        request.header('TEST', 'set_this', http_prefix = None)
        assert request.header('TEST') == 'set_this'


    def test_request_gets_all_headers(self):
        app = App()
        app.bind('Request', Request(wsgi_request))
        request = app.make('Request').load_app(app)

        request.header('TEST1', 'set_this_item')
        request.header('TEST2', 'set_this_item', http_prefix = None)
        assert request.get_headers() == [('HTTP_TEST1', 'set_this_item'), ('TEST2', 'set_this_item')]

    def test_request_sets_status_code(self):
        app = App()
        app.bind('Request', self.request)
        app.bind('StatusCode', '404 Not Found')
        request = app.make('Request').load_app(app)

        request.status('200 OK')
        assert request.get_status_code() == '200 OK'

    def test_request_sets_request_method(self):
        wsgi = generate_wsgi()
        wsgi['QUERY_STRING'] = '__method=PUT'
        request = Request(wsgi)

        assert request.has('__method')
        assert request.input('__method') == 'PUT'
        assert request.get_request_method() == 'PUT'
    

<<<<<<< HEAD
    def test_request_has_should_pop_variables_from_input(self):
        self.request.request_variables.update({'key1': 'test', 'key2': 'test'})
        self.request.pop('key1', 'key2')
        assert self.request.request_variables == {'application': 'Masonite'}
        self.request.pop('shouldnotexist')
        assert self.request.request_variables == {'application': 'Masonite'}
        self.request.pop('application')
        assert self.request.request_variables == {}
=======
    def test_is_named_route(self):
        app = App()
        app.bind('Request', self.request)
        app.bind('WebRoutes', [
            get('/test/url', None).name('test.url'),
            get('/test/url/@id', None).name('test.id')
        ])
        request = app.make('Request').load_app(app)

        request.path = '/test/url'
        assert request.is_named_route('test.url')

        request.path = '/test/url/1'
        assert request.is_named_route('test.id', {'id': 1})

    def test_request_url_from_controller(self):
        app = App()
        app.bind('Request', self.request)
        app.bind('WebRoutes', [
            get('/test/url', 'TestController@show').name('test.url'),
            get('/test/url/@id', 'ControllerTest@show').name('test.id'),
            get('/test/url/controller/@id', TestController.show).name('test.controller'),
        ])

        request = app.make('Request').load_app(app)

        assert request.url_from_controller('TestController@show') == '/test/url'
        assert request.url_from_controller('ControllerTest@show', {'id': 1}) == '/test/url/1'
        assert request.url_from_controller(TestController.show, {'id': 1}) == '/test/url/controller/1'


    def test_contains_for_path_detection(self):
        self.request.path = '/test/path'
        assert self.request.contains('/test/*')        
        assert self.request.contains('/test/path')        
        assert not self.request.contains('/test/wrong')     

    def test_contains_for_path_with_digit(self):
        self.request.path = '/test/path/1'
        assert self.request.contains('/test/path/*')    
        assert self.request.contains('/test/path/*:int')   

    def test_contains_for_path_with_digit_and_wrong_contains(self):
        self.request.path = '/test/path/joe' 
        assert not self.request.contains('/test/path/*:int')    

    def test_contains_for_path_with_alpha_contains(self):
        self.request.path = '/test/path/joe' 
        assert self.request.contains('/test/path/*:string')    

    def test_contains_multiple_asteriks(self):
        self.request.path = '/dashboard/user/edit/1' 
        assert self.request.contains('/dashboard/user/*:string/*:int')    

>>>>>>> 32d22ff1
<|MERGE_RESOLUTION|>--- conflicted
+++ resolved
@@ -341,8 +341,6 @@
         assert request.input('__method') == 'PUT'
         assert request.get_request_method() == 'PUT'
     
-
-<<<<<<< HEAD
     def test_request_has_should_pop_variables_from_input(self):
         self.request.request_variables.update({'key1': 'test', 'key2': 'test'})
         self.request.pop('key1', 'key2')
@@ -351,7 +349,7 @@
         assert self.request.request_variables == {'application': 'Masonite'}
         self.request.pop('application')
         assert self.request.request_variables == {}
-=======
+        
     def test_is_named_route(self):
         app = App()
         app.bind('Request', self.request)
@@ -404,6 +402,5 @@
 
     def test_contains_multiple_asteriks(self):
         self.request.path = '/dashboard/user/edit/1' 
-        assert self.request.contains('/dashboard/user/*:string/*:int')    
-
->>>>>>> 32d22ff1
+        assert self.request.contains('/dashboard/user/*:string/*:int')
+        