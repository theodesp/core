from config import application, providers
from pydoc import locate
from app.http.test_controllers.TestController import TestController

from masonite.request import Request
from masonite.app import App
from masonite.routes import Get, Route
from masonite.helpers.routes import flatten_routes, get, group
from masonite.helpers.time import cookie_expire_time
from masonite.testsuite.TestSuite import generate_wsgi, TestSuite

WEB_ROUTES = flatten_routes([
    get('/test', 'Controller@show').name('test'),
    group('/a', [
        get('/account', 'Controller@show').name('a_account'),
    ])
])

wsgi_request = generate_wsgi()

class TestRequest:

    def setup_method(self):
        self.request = Request(wsgi_request).key(
            'NCTpkICMlTXie5te9nJniMj9aVbPM6lsjeq5iDZ0dqY=')

    def test_request_is_callable(self):
        """ Request should be callable """
        if callable(self.request):
            assert True


    def test_request_input_should_return_input_on_get_request(self):
        assert self.request.input('application') == 'Masonite'
        assert self.request.input('application', 'foo') == 'Masonite'

    def test_request_input_should_return_default_when_not_exists(self):
        assert self.request.input('foo', 'bar') == 'bar'

    def test_request_all_should_return_params(self):
        assert self.request.all() == {'application': 'Masonite'}
    
    def test_request_all_without_internal_request_variables(self):
        self.request.request_variables.update({'__token': 'testing', 'application': 'Masonite'})
        assert self.request.all() == {'__token': 'testing', 'application': 'Masonite'}
        assert self.request.all(internal_variables=False) == {'application': 'Masonite'}


    def test_request_has_should_return_bool(self):
        assert self.request.has('application') == True
        assert self.request.has('shouldreturnfalse') == False


    def test_request_has_should_accept_multiple_values(self):
        self.request.request_variables.update({'__token': 'testing', 'application': 'Masonite'})
        assert self.request.has('application') == True
        assert self.request.has('shouldreturnfalse') == False
        assert self.request.has('__token') == True
        assert self.request.has('__token', 'shouldreturnfalse') == False
        assert self.request.has('__token', 'application') == True
        assert self.request.has('__token', 'application', 'shouldreturnfalse') == False


    def test_request_set_params_should_return_self(self):
        assert self.request.set_params({'value': 'new'}) == self.request
        assert self.request.url_params == {'value': 'new'}


    def test_request_param_returns_parameter_set_or_false(self):
        self.request.set_params({'value': 'new'})
        assert self.request.param('value') == 'new'
        assert self.request.param('nullvalue') == False


    def test_request_appends_cookie(self):
        assert self.request.cookie('appendcookie', 'value') == self.request
        assert 'appendcookie' in self.request.environ['HTTP_COOKIE']


    def test_request_sets_and_gets_cookies(self):
        self.request.cookie('setcookie', 'value')
        assert self.request.get_cookie('setcookie') == 'value'


    def test_request_sets_expiration_cookie_2_months(self):
        self.request.cookies = []
        self.request.cookie('setcookie_expiration', 'value', expires='2 months')

        time = cookie_expire_time('2 months')

        assert self.request.get_cookie('setcookie_expiration') == 'value'
        assert 'Expires={0}'.format(time) in self.request.cookies[0][1]


    def test_delete_cookie(self):
        self.request.cookies = []
        self.request.cookie('delete_cookie', 'value')

        assert self.request.get_cookie('delete_cookie') == 'value'
        self.request.delete_cookie('delete_cookie')
        assert not self.request.get_cookie('delete_cookie')


    def test_delete_cookie_with_wrong_key(self):
        self.request.cookies = []
        self.request.cookie('cookie', 'value')
        self.request.key('wrongkey_TXie5te9nJniMj9aVbPM6lsjeq5iDZ0dqY=')
        assert self.request.get_cookie('cookie') is None


    def test_redirect_returns_request(self):
        assert self.request.redirect('newurl') == self.request
        assert self.request.redirect_url == '/newurl'


    def test_request_no_input_returns_false(self):
        assert self.request.input('notavailable') == False


    def test_request_get_cookies_returns_cookies(self):
        assert self.request.get_cookies() == self.request.cookies


    def test_request_set_user_sets_object(self):
        assert self.request.set_user(object) == self.request
        assert self.request.user_model == object
        assert self.request.user() == object


    def test_request_loads_app(self):
        app = App()
        app.bind('Request', self.request)
        app.make('Request').load_app(app)

        assert self.request.app() == app
        assert app.make('Request').app() == app


    def test_request_gets_input_from_container(self):
        container = App()
        container.bind('Application', application)
        container.bind('Providers', providers)
        container.bind('WSGI', object)
        container.bind('Environ', wsgi_request)

        for provider in container.make('Providers').PROVIDERS:
            container.resolve(provider().load_app(container).register)

        container.bind('Response', 'test')
        container.bind('WebRoutes', [
            Get().route('url', None),
            Get().route('url/', None),
            Get().route('url/@firstname', None),
        ])

        container.bind('Response', 'Route not found. Error 404')

        for provider in container.make('Providers').PROVIDERS:
            located_provider = provider().load_app(container)

            container.resolve(provider().load_app(container).boot)

        assert container.make('Request').input('application') == 'Masonite'
        assert container.make('Request').all() == {'application': 'Masonite'}
        container.make('Request').environ['REQUEST_METHOD'] = 'POST'
        assert container.make('Request').environ['REQUEST_METHOD'] == 'POST'
        assert container.make('Request').input('application') == 'Masonite'


    def test_redirections_reset(self):
        app = App()
        app.bind('Request', self.request)
        app.bind('WebRoutes', WEB_ROUTES)
        request = app.make('Request').load_app(app)

        request.redirect('test')

        assert request.redirect_url == '/test'

        request.reset_redirections()

        assert request.redirect_url is False

        request.redirect_to('test')

        assert request.redirect_url == '/test'

        request.reset_redirections()

        assert request.redirect_url is False


    def test_request_has_subdomain_returns_bool(self):
        app = App()
        app.bind('Request', self.request)
        request = app.make('Request').load_app(app)

        assert request.has_subdomain() is False
        assert request.subdomain is None

        request.environ['HTTP_HOST'] = 'test.localhost.com'

        request.header('TEST', 'set_this')
        assert request.header('HTTP_TEST') == 'set_this'

        request.header('TEST', 'set_this', http_prefix = None)
        assert request.header('TEST') == 'set_this'


    def test_redirect_compiles_url(self):
        app = App()
        app.bind('Request', self.request)
        request = app.make('Request').load_app(app)

        route = '/test/url'

        assert request.compile_route_to_url(route) == '/test/url'


    def test_redirect_compiles_url_with_1_slash(self):
        app = App()
        app.bind('Request', self.request)
        request = app.make('Request').load_app(app)

        route = '/'

        assert request.compile_route_to_url(route) == '/'
    
    def test_request_route_returns_url(self):
        app = App()
        app.bind('Request', self.request)
        app.bind('WebRoutes', [
            get('/test/url', None).name('test.url'),
            get('/test/url/@id', None).name('test.id')
        ])
        request = app.make('Request').load_app(app)

        assert request.route('test.url') == '/test/url'
        assert request.route('test.id', {'id': 1}) == '/test/url/1'

    def test_redirect_compiles_url_with_multiple_slashes(self):
        app = App()
        app.bind('Request', self.request)
        request = app.make('Request').load_app(app)

        route = 'test/url/here'

        assert request.compile_route_to_url(route) == '/test/url/here'


    def test_redirect_compiles_url_with_trailing_slash(self):
        app = App()
        app.bind('Request', self.request)
        request = app.make('Request').load_app(app)

        route = 'test/url/here/'

        assert request.compile_route_to_url(route) == '/test/url/here/'


    def test_redirect_compiles_url_with_parameters(self):
        app = App()
        app.bind('Request', self.request)
        request = app.make('Request').load_app(app)

        route = 'test/@id'
        params = {
            'id': '1',
        }

        assert request.compile_route_to_url(route, params) == '/test/1'


    def test_redirect_compiles_url_with_multiple_parameters(self):
        app = App()
        app.bind('Request', self.request)
        request = app.make('Request').load_app(app)

        route = 'test/@id/@test'
        params = {
            'id': '1',
            'test': 'user',
        }


    def test_redirect_compiles_url_with_http(self):
        app = App()
        app.bind('Request', self.request)
        request = app.make('Request').load_app(app)

        route = "http://google.com"

        assert request.compile_route_to_url(route) == 'http://google.com'


    def test_request_gets_correct_header(self):
        app = App()
        app.bind('Request', self.request)
        request = app.make('Request').load_app(app)

        assert request.header('UPGRADE_INSECURE_REQUESTS') == '1'
        assert request.header('RAW_URI') == '/'
        assert request.header('NOT_IN') == None

    def test_request_sets_correct_header(self):
        app = App()
        app.bind('Request', self.request)
        request = app.make('Request').load_app(app)

        request.header('TEST', 'set_this')
        assert request.header('HTTP_TEST') == 'set_this'

        request.header('TEST', 'set_this', http_prefix = None)
        assert request.header('TEST') == 'set_this'


    def test_request_gets_all_headers(self):
        app = App()
        app.bind('Request', Request(wsgi_request))
        request = app.make('Request').load_app(app)

        request.header('TEST1', 'set_this_item')
        request.header('TEST2', 'set_this_item', http_prefix = None)
        assert request.get_headers() == [('HTTP_TEST1', 'set_this_item'), ('TEST2', 'set_this_item')]

    def test_request_sets_status_code(self):
        app = App()
        app.bind('Request', self.request)
        app.bind('StatusCode', '404 Not Found')
        request = app.make('Request').load_app(app)

        request.status('200 OK')
        assert request.get_status_code() == '200 OK'

    def test_request_sets_request_method(self):
        wsgi = generate_wsgi()
        wsgi['QUERY_STRING'] = '__method=PUT'
        request = Request(wsgi)

        assert request.has('__method')
        assert request.input('__method') == 'PUT'
        assert request.get_request_method() == 'PUT'
    
<<<<<<< HEAD
    def test_request_url_from_controller(self):
        app = App()
        app.bind('Request', self.request)
        app.bind('WebRoutes', [
            get('/test/url', 'TestController@show').name('test.url'),
            get('/test/url/@id', 'ControllerTest@show').name('test.id'),
            get('/test/url/controller/@id', TestController.show).name('test.controller'),
        ])

        request = app.make('Request').load_app(app)

        assert request.url_from_controller('TestController@show') == '/test/url'
        assert request.url_from_controller('ControllerTest@show', {'id': 1}) == '/test/url/1'
        assert request.url_from_controller(TestController.show, {'id': 1}) == '/test/url/controller/1'
=======
    def test_contains_for_path_detection(self):
        self.request.path = '/test/path'
        assert self.request.contains('/test/*')        
        assert self.request.contains('/test/path')        
        assert not self.request.contains('/test/wrong')     

    def test_contains_for_path_with_digit(self):
        self.request.path = '/test/path/1'
        assert self.request.contains('/test/path/*')    
        assert self.request.contains('/test/path/*:int')   

    def test_contains_for_path_with_digit_and_wrong_contains(self):
        self.request.path = '/test/path/joe' 
        assert not self.request.contains('/test/path/*:int')    

    def test_contains_for_path_with_alpha_contains(self):
        self.request.path = '/test/path/joe' 
        assert self.request.contains('/test/path/*:string')    

    def test_contains_multiple_asteriks(self):
        self.request.path = '/dashboard/user/edit/1' 
        assert self.request.contains('/dashboard/user/*:string/*:int')    
>>>>>>> 7dbb5501
<|MERGE_RESOLUTION|>--- conflicted
+++ resolved
@@ -341,7 +341,7 @@
         assert request.input('__method') == 'PUT'
         assert request.get_request_method() == 'PUT'
     
-<<<<<<< HEAD
+
     def test_request_url_from_controller(self):
         app = App()
         app.bind('Request', self.request)
@@ -356,7 +356,7 @@
         assert request.url_from_controller('TestController@show') == '/test/url'
         assert request.url_from_controller('ControllerTest@show', {'id': 1}) == '/test/url/1'
         assert request.url_from_controller(TestController.show, {'id': 1}) == '/test/url/controller/1'
-=======
+
     def test_contains_for_path_detection(self):
         self.request.path = '/test/path'
         assert self.request.contains('/test/*')        
@@ -379,4 +379,4 @@
     def test_contains_multiple_asteriks(self):
         self.request.path = '/dashboard/user/edit/1' 
         assert self.request.contains('/dashboard/user/*:string/*:int')    
->>>>>>> 7dbb5501
+
