--- conflicted
+++ resolved
@@ -342,7 +342,6 @@
         assert request.get_request_method() == 'PUT'
     
 
-<<<<<<< HEAD
     def test_is_named_route(self):
         app = App()
         app.bind('Request', self.request)
@@ -357,7 +356,7 @@
 
         request.path = '/test/url/1'
         assert request.is_named_route('test.id', {'id': 1})
-=======
+
     def test_request_url_from_controller(self):
         app = App()
         app.bind('Request', self.request)
@@ -372,7 +371,7 @@
         assert request.url_from_controller('TestController@show') == '/test/url'
         assert request.url_from_controller('ControllerTest@show', {'id': 1}) == '/test/url/1'
         assert request.url_from_controller(TestController.show, {'id': 1}) == '/test/url/controller/1'
->>>>>>> f7ca0444
+
 
     def test_contains_for_path_detection(self):
         self.request.path = '/test/path'
